--- conflicted
+++ resolved
@@ -41,10 +41,7 @@
             'imu_listener = sensor_fusion.imu_listener:main',
             'imu_euler_visualizer = sensor_fusion.imu_euler_visualizer:main',
             'imu_lidar_yaw_fusion = sensor_fusion.imu_lidar_yaw_fusion:main',
-<<<<<<< HEAD
-            
-             # Motion planning nodes
-=======
+
             'mpc_planner = sensor_fusion.mpc_planner:main',
             'hybrid_astar_planner = sensor_fusion.hybrid_astar_planner:main',
             'frenet_path_smoother = sensor_fusion.frenet_path_smoother:main',
@@ -71,7 +68,7 @@
             'autonomous_dwa_node = sensor_fusion.autonomous_dwa_node:main',
             
             # Motion planning nodes
->>>>>>> 610d3cfd
+
             'global_planner_node = sensor_fusion.global_planner_node:main',
             'local_planner_node = sensor_fusion.local_planner_node:main',
             'path_visualization_node = sensor_fusion.path_visualization_node:main',
